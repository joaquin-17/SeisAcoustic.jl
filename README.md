# SeisAcoustic
<<<<<<< HEAD
Julia package for elastic wave simulation and imaging 
=======
Julia package for acoustic wave simulation and imaging
This is a local test 
>>>>>>> 3d8c7950
<|MERGE_RESOLUTION|>--- conflicted
+++ resolved
@@ -1,7 +1,3 @@
-# SeisAcoustic
-<<<<<<< HEAD
-Julia package for elastic wave simulation and imaging 
-=======
+#SeisAcoustic
 Julia package for acoustic wave simulation and imaging
-This is a local test 
->>>>>>> 3d8c7950
+This is a local test 